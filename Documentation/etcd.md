--- conflicted
+++ resolved
@@ -1,5 +1,3 @@
-
-
 ## etcd integration
 
 Metafora contains an [etcd](https://github.com/coreos/etcd) implementation of
@@ -52,17 +50,14 @@
 contents of the files are a command to be executed. Only one command will be
 executed at a time, and pending commands are lost on node shutdown.
 
-<<<<<<< HEAD
 ```json
 {"command": "<command name>", "parameters": {}}
 ```
 
 Where parameters is an arbitrary JSON Object.
-=======
 
 ### Useful links for managing etcd
 
 [The etcd API](https://coreos.com/docs/distributed-configuration/etcd-api/)
 
 [etcd cli tool](https://github.com/coreos/etcdctl)
->>>>>>> 1656052a
